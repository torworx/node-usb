#ifndef SRC_ENDPOINT_H
#define SRC_ENDPOINT_H

#include "bindings.h"

namespace NodeUsb {
	class Endpoint;

	class Callback {
		public:
			// Dispatcher / callback handler must be static
			static void DispatchAsynchronousUsbTransfer(libusb_transfer *_transfer);
	};

<<<<<<< HEAD
	class Endpoint : public ObjectWrap {
=======
	struct endpoint_request:request {
		Endpoint * endpoint;
	};

	struct bulk_interrupt_transfer_request:endpoint_request {
		unsigned char *data;
		unsigned int timeout;
		int length;
		int transferred;
	};

	class Endpoint : public EventEmitter {
>>>>>>> a91ce858
		public:
			static void Initalize(Handle<Object> target);
			static Persistent<FunctionTemplate> constructor_template;
			Endpoint(Handle<Object>, nodeusb_device_container*, const libusb_endpoint_descriptor*, uint32_t);
			~Endpoint();

		protected:
			// members
			Persistent<Object> device;
			struct nodeusb_device_container *device_container;
			const struct libusb_endpoint_descriptor *descriptor;

			int32_t endpoint_type;
			uint32_t transfer_type;
			uint32_t idx_endpoint;

			int FillTransferStructure(libusb_transfer *_transfer, unsigned char *_buffer, int32_t _buflen, Persistent<Function> _callback, uint32_t _timeout, unsigned int num_iso_packets = 0);

			// v8 getter
			static Handle<Value> EndpointTypeGetter(Local<String> property, const AccessorInfo &info);
			static Handle<Value> TransferTypeGetter(Local<String> property, const AccessorInfo &info);
			static Handle<Value> MaxPacketSizeGetter(Local<String> property, const AccessorInfo &info);
			static Handle<Value> MaxIsoPacketSizeGetter(Local<String> property, const AccessorInfo &info);
			// exposed to V8
			static Handle<Value> New(const Arguments& args);
			static Handle<Value> Submit(const Arguments& args);
			static Handle<Value> GetExtraData(const Arguments& args);
			static Handle<Value> BulkTransfer(const Arguments& args);
			static void EIO_BulkTransfer(uv_work_t *req);
			static void EIO_After_BulkTransfer(uv_work_t *req);
			static Handle<Value> InterruptTransfer(const Arguments& args);
			static void EIO_InterruptTransfer(uv_work_t *req);
			static void EIO_After_InterruptTransfer(uv_work_t *req);

	};
	
}

#endif<|MERGE_RESOLUTION|>--- conflicted
+++ resolved
@@ -12,9 +12,6 @@
 			static void DispatchAsynchronousUsbTransfer(libusb_transfer *_transfer);
 	};
 
-<<<<<<< HEAD
-	class Endpoint : public ObjectWrap {
-=======
 	struct endpoint_request:request {
 		Endpoint * endpoint;
 	};
@@ -26,8 +23,7 @@
 		int transferred;
 	};
 
-	class Endpoint : public EventEmitter {
->>>>>>> a91ce858
+	class Endpoint : public ObjectWrap {
 		public:
 			static void Initalize(Handle<Object> target);
 			static Persistent<FunctionTemplate> constructor_template;
