--- conflicted
+++ resolved
@@ -45,13 +45,9 @@
 		DEBUG("Leave")
 	}
 
-<<<<<<< HEAD
-	Device::Device(libusb_device* _device) : ObjectWrap() {
-=======
-	Device::Device(Handle<Object> _usb, libusb_device* _device) {
+	Device::Device(Handle<Object> _usb, libusb_device* _device) : ObjectWrap()  {
 		usb = Persistent<Object>::New(_usb); // Ensure USB is around for the duration of this Device object
 
->>>>>>> a91ce858
 		device_container = (nodeusb_device_container*)malloc(sizeof(nodeusb_device_container));
 		device_container->device = _device;
 		device_container->handle = NULL;
@@ -148,38 +144,21 @@
 
 		// create default delegation
 		EIO_DELEGATION(reset_req, 0)
-<<<<<<< HEAD
-		
-		reset_req->device = self->device_container->device;
-		
-		EIO_CUSTOM(EIO_Reset, reset_req, EIO_After_Reset);
-
-=======
-
+		
 		reset_req->device = self;
 		reset_req->device->Ref();
 
-		// Make asynchronous call
-		eio_custom(EIO_Reset, EIO_PRI_DEFAULT, EIO_After_Reset, reset_req);
-
-		// add reference
-		ev_ref(EV_DEFAULT_UC);
-		
->>>>>>> a91ce858
+		EIO_CUSTOM(EIO_Reset, reset_req, EIO_After_Reset);
+
 		return Undefined();
 	}
 
 	/**
 	 * Contains the blocking libusb_reset_device function
 	 */
-<<<<<<< HEAD
 	void Device::EIO_Reset(uv_work_t *req) {
-=======
-	int Device::EIO_Reset(eio_req *req) {
 		// Inside EIO Threadpool, so don't touch V8.
 		// Be careful!
-
->>>>>>> a91ce858
 		EIO_CAST(device_request, reset_req)
 		
 		libusb_device *device = reset_req->device->device_container->device;
@@ -195,30 +174,13 @@
 		} else {
 			reset_req->errsource = "open";
 		}
-<<<<<<< HEAD
-		
-		reset_req->error->Set(V8STR("error_code"), Uint32::New(errcode));
-	}
-
-	void Device::EIO_After_Reset(uv_work_t *req) {
+
 		EIO_CAST(device_request, reset_req)
 		EIO_AFTER(reset_req)
-		
-		// release intermediate structure
-		free(reset_req);
-=======
-
-		reset_req->errcode = errcode;
-		
-		// needed for EIO so that the EIO_After_Reset method will be called
-		req->result = 0;
-		
-		return 0;
-	}
-
-	int Device::EIO_After_Reset(eio_req *req) {
+	}
+	
+	void Device::EIO_After_Reset(uv_work_t *req) {
 		TRANSFER_REQUEST_FREE(device_request, device)
->>>>>>> a91ce858
 	}
 	
 
@@ -417,49 +379,27 @@
 		control_transfer_req->data = buf;
 		DEBUG_OPT("bmRequestType 0x%X, bRequest: 0x%X, wValue: 0x%X, wIndex: 0x%X, wLength: 0x%X, timeout: 0x%X", control_transfer_req->bmRequestType, control_transfer_req->bRequest, control_transfer_req->wValue, control_transfer_req->wIndex, control_transfer_req->wLength, control_transfer_req->timeout);
 
-<<<<<<< HEAD
 		EIO_DELEGATION(control_transfer_req, 5)
-
 		EIO_CUSTOM(EIO_ControlTransfer, control_transfer_req, EIO_After_ControlTransfer);
-=======
-		eio_custom(EIO_ControlTransfer, EIO_PRI_DEFAULT, EIO_After_ControlTransfer, control_transfer_req);
-		ev_ref(EV_DEFAULT_UC);
->>>>>>> a91ce858
 
 		return Undefined();
 	}
 
-<<<<<<< HEAD
 	void Device::EIO_ControlTransfer(uv_work_t *req) {
-=======
-	int Device::EIO_ControlTransfer(eio_req *req) {
 		// Inside EIO Threadpool, so don't touch V8.
 		// Be careful!
-
->>>>>>> a91ce858
 		EIO_CAST(control_transfer_request, ct_req)
 
 		Device * self = ct_req->device;
 		libusb_device_handle * handle = self->device_container->handle;
 
-<<<<<<< HEAD
-		ct_req->error->Set(V8STR("error_code"), Uint32::New(errcode));
-	}
-
-	void Device::EIO_After_ControlTransfer(uv_work_t *req) {
-		TRANSFER_REQUEST_FREE(control_transfer_request)
-=======
 		ct_req->errcode = libusb_control_transfer(handle, ct_req->bmRequestType, ct_req->bRequest, ct_req->wValue, ct_req->wIndex, ct_req->data, ct_req->wLength, ct_req->timeout);
 		if (ct_req->errcode < LIBUSB_SUCCESS) {
 			ct_req->errsource = "controlTransfer";
 		}
-		req->result = 0;
-
-		return 0;
-	}
-
-	int Device::EIO_After_ControlTransfer(eio_req *req) {
-		TRANSFER_REQUEST_FREE(control_transfer_request, device)
->>>>>>> a91ce858
+	}
+
+	void Device::EIO_After_ControlTransfer(uv_work_t *req) {
+		TRANSFER_REQUEST_FREE(control_transfer_request)
 	}
 }